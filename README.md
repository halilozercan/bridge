# Bridge

Bridge is a simple but powerful HTTP networking library for Android. It features a Fluent chainable API,
powered by Java/Android's URLConnection classes for maximum compatibility and speed.

# Gradle Dependency

First, add JitPack.io to the repositories list in your app module's build.gradle file:

```gradle
repositories {
    maven { url "https://jitpack.io" }
}
```

Then, add Bridge to your dependencies list:

```gradle
dependencies {
<<<<<<< HEAD
    compile 'com.github.afollestad:bridge:1.6.2'
=======
    compile 'com.afollestad:bridge:1.6.4'
>>>>>>> ccd8f3c2
}
```

[ ![JitPack Badge](https://img.shields.io/github/release/afollestad/bridge.svg?label=bridge) ](https://jitpack.io/#afollestad/bridge)

# Table of Contents

1. [Requests](https://github.com/afollestad/bridge#requests)
    1. [Basics](https://github.com/afollestad/bridge#basics)
    2. [URL Format Args](https://github.com/afollestad/bridge#url-format-args)
    3. [Headers](https://github.com/afollestad/bridge#headers)
    4. [Bodies](https://github.com/afollestad/bridge#bodies)
        1. [Plain](https://github.com/afollestad/bridge#plain)
        2. [Forms](https://github.com/afollestad/bridge#forms)
        3. [MultipartForms](https://github.com/afollestad/bridge#multipartforms)
        4. [Streaming (Pipe)](https://github.com/afollestad/bridge#streaming-pipe)
        5. [Upload Progress](https://github.com/afollestad/bridge#upload-progress)
    5. [Info Callback](https://github.com/afollestad/bridge#info-callback)
2. [Responses](https://github.com/afollestad/bridge#responses)
    1. [Headers](https://github.com/afollestad/bridge#headers-1)
    2. [Bodies](https://github.com/afollestad/bridge#bodies-1)
3. [Error Handling](https://github.com/afollestad/bridge#error-handling)
4. [Async Requests, Duplicate Avoidance, and Progress Callbacks](https://github.com/afollestad/bridge#async-requests-and-duplicate-avoidance)
    1. [Example](https://github.com/afollestad/bridge#example)
    2. [Duplicate Avoidance](https://github.com/afollestad/bridge#duplicate-avoidance)
    3. [Download Progress Callbacks](https://github.com/afollestad/bridge#download-progress-callbacks)
5. [Request Cancellation](https://github.com/afollestad/bridge#request-cancellation)
    1. [Cancelling Individual Requests](https://github.com/afollestad/bridge#cancelling-individual-requests)
    2. [Cancelling Multiple Requests](https://github.com/afollestad/bridge#cancelling-multiple-requests)
        1. [All Active](https://github.com/afollestad/bridge#all-active)
        1. [Method, URL/Regex](https://github.com/afollestad/bridge#method-urlregex)
        2. [Tags](https://github.com/afollestad/bridge#tags)
    3. [Preventing Cancellation](https://github.com/afollestad/bridge#preventing-cancellation)
6. [Validators](https://github.com/afollestad/bridge#validators)
7. [Global Configuration](https://github.com/afollestad/bridge#global-configuration)
    1. [Host](https://github.com/afollestad/bridge#host)
    2. [Default Headers](https://github.com/afollestad/bridge#default-headers)
    3. [Timeouts](https://github.com/afollestad/bridge#timeouts)
    4. [Buffer Size](https://github.com/afollestad/bridge#buffer-size)
    5. [Logging](https://github.com/afollestad/bridge#logging)
    6. [Validators](https://github.com/afollestad/bridge#validators-1)
7. [Cleanup](https://github.com/afollestad/bridge#cleanup)

------

# Requests

### Basics

Here's a very basic GET `Request` that retrieves Google's home page and saves the content to a `String`.

```java
Response response = Bridge.client()
    .get("http://www.google.com")
    .response();

if (!response.isSuccess()) {
    // Response code was not 200-300,
    // decide what to do in this case.
} else {
    String responseContent = response.asString();
    // Do something with response
}
```

This could be shortened to:

```java
String content = Bridge.client()
    .get("http://www.google.com")
    .asString();
```

Behind the scenes, this is actually performing this:

```java
String content = Bridge.client()
    .get("http://www.google.com")
    .throwIfNotSuccess()
    .response()
    .asString();
```

The shorter version makes use of `throwIfNotSuccess()` to automatically
throw a `BridgeException` with the reason `REASON_RESPONSE_UNSUCCESSFUL`
(see the [Error Handling](https://github.com/afollestad/bridge#error-handling) section) if `Response#isSuccess()` returns false.

### URL Format Args

When passing query parameters in a URL, you can use format args:

```java
String searchQuery = "hello, how are you?";
String content = Bridge.client()
    .get("http://www.google.com/search?q=%s", searchQuery)
    .asString();
// Do something with response
```

This is using Java's `String.format()` method behind the scenes. The `searchQuery` variable replaces
`%s` in your URL. You can have multiple format args, and they don't all have to be strings (e.g. `%d` for any number variable).
Args that are strings will be automatically URL encoded for you.

### Headers

Changing or adding `Request` headers is pretty simple. You just use the `header(String, String)` method
which can be chained to add multiple headers.

```java
String content = Bridge.client()
    .get("http://www.google.com")
    .header("User-Agent", "BridgeSampleProject")
    .header("CustomHeader", "Hello")
    .asString();
// Do something with response
```

You can also set a `Map` of headers:

```java
Map<String, Object> headersMap = new HashMap<>();
headersMap.put("User-Agent", "BridgeSampleProject");
headersMap.put("CustomHeader", "Hello");

String content = Bridge.client()
    .get("http://www.google.com")
    .headers(headersMap)
    .asString();
// Do something with response
```

**Default headers**: see the [Configuration](https://github.com/afollestad/bridge#configuration) section
for info on how to set default headers that are automatically included in every request.

### Bodies

###### Plain

Here's a basic `POST` request that sends plain text in the body:

```java
String postContent = "Hello, how are you?";
String response = Bridge.client()
    .post("http://someurl.com/post")
    .body(postContent)
    .asString();
```

Passing a `String` will automatically set the `Content-Type` header to `text/plain`. The `body()`
method takes other various forms of data, including:

* Raw `byte[]` data
* `JSONObject`/`JSONArray`
* `Form`
* `MultipartForm`
* `Pipe`
* `File`

Byte arrays are obviously raw data. Passing a `JSONObject` or `JSONArray` will automatically set the `Content-Type` header
to `application/json`. `Form`, `MultipartForm`, and `Pipe` will be discussed in the next few sections.
`File` relies on the `Pipe` feature, it reads the file and sets the request body to the raw contents.

------

###### Forms

`Form`'s are commonly used with PUT/POST requests. They're basically the same thing as query strings
with get requests, but the parameters are included in the body of the request rather than the URL.

Here's a basic example of how it's done:

```java
Form form = new Form()
    .add("Username", "Aidan")
    .add("Password", "Hello");

String response = Bridge.client()
    .post("http://someurl.com/login")
    .body(form)
    .asString();
```

This will automatically set the `Content-Type` header to `application/x-www-form-urlencoded`.

------

###### MultipartForms

A `MultipartForm` is a bit different than a regular form. Content is added as a "part" to the request body.
The content is included as raw data associated with a content type, allowing you to include entire files.
Multipart forms are commonly used in HTML forms (e.g. a contact form on a website), and they can be used
for uploading files to a website.

Here's a basic example of how it's done:

```java
MultipartForm form = new MultipartForm()
    .add("Subject", "Hello")
    .add("Body", "Hey, how are you?")
    .add("FileUpload", new File("/sdcard/Download/ToUpload.txt"))
    .add("FileUpload2", "ToUpload2.mp4", Pipe.forFile(new File("/sdcard/Download/ToUpload2.mp4")));

String response = Bridge.client()
    .post("http://someurl.com/post")
    .body(form)
    .asString();
```

This will automatically set the `Content-Type` header to `multipart/form-data`.

**Note**: `MultipartForm` has an `add()` method that accepts a `Pipe`. This can be used to add parts
from streams (see the section below on how `Pipe` is used). `add()` for `File` objects is actually using
this indirectly for you.

------

###### Streaming (Pipe)

Bridge allows you to stream data directly into a post body:

```java
Pipe pipe = new Pipe() {

    byte[] content = "Hello, this is a streaming example".getBytes();

    @Override
    public void writeTo(@NonNull OutputStream os, @Nullable ProgressCallback progressListener) throws IOException {
        os.write(content);

        // Notify optional progress listener that all data was transferred
        if (progressListener != null)
            progressListener.publishProgress(content.length, content.length);
    }

    @NonNull
    @Override
    public String contentType() {
        return "text/plain";
    }

    @Override
    public int contentLength() throws IOException {
        return content.length;
    }
};

String response = Bridge.client()
    .post("http://someurl.com/post")
    .body(pipe)
    .asString();
```

**Note**: when you use a `Pipe` as a body, the `Content-Type` header will automatically be set based
on what `contentType()` in the `Pipe` implementation returns, same for `Content-Length`. If you want to override these headers,
you can change it in the `Pipe` or manually set the header *after* setting the body.

`Pipe` has three static convenience methods that create a pre-designed `Pipe` instance:

```java
Pipe uriPipe = Pipe.forUri(this, Uri.parse(
    "content://com.example.provider/documents/images/1"));

Pipe filePipe = Pipe.forFile(new File("/sdcard/myfile.txt"));

InputStream is = // ...
Pipe transferPipe = Pipe.forStream(is, "text/plain");
```

`forUri(Context, Uri)` will read from a File URI or content URI, so basically any file on an Android device can
be read. `forFile(File)` indirectly uses `forUri(Context, Uri)` specifically for file:// URIs.
`forStream(InputStream, String)` reads an `InputStream` and transfers the content into the Pipe,
you need to specify a Content-Type value in the second parameter.

------

###### Upload Progress

You can monitor upload progress like this:

```java
Bridge.client()
    .post("http://someurl.com/upload")
    .body(Pipe.forUri(this, data.getData()))
    .throwIfNotSuccess()
    .uploadProgress(new ProgressCallback() {
        @Override
        public void progress(Request request, int current, int total, int percent) {
            // Use progress
        }
    })
    .request(new Callback() {
        @Override
        public void response(Request request, Response response, BridgeException e) {
            // Use response
        }
    });
```

**Note**: this only works effectively with Pipes (streams). If you specify non-stream data, upload is one step and can't be monitored.

------

### Info Callback

You can set an info callback to receive various events, including a connection being established, and request
bodies being sent:

```java
Bridge.client()
    .get("https://www.google.com")
    .infoCallback(new InfoCallback() {
        @Override
        public void onConnected(Request request) {
            // Connection to Google established
        }

        @Override
        public void onRequestSent(Request request) {
            // This method is optional to override
            // Indicates request body was sent to Google
        }
    })
    .request(new Callback() {
        @Override
        public void response(Request request, Response response, BridgeException e) {
            // Response received from Google
        }
    });
```

---

# Responses

### Headers

Retrieving response headers is simple:

```java
Response response = // ...
String contentType = response.header("Content-Type");
```

Headers can also have multiple values, separated by commas:

```java
Response response = // ...
List<String> values = response.headerList("header-name");
```

You can even retrieve a Map containing all of the existing headers. The value portion of each Map entry
contains a `List<String>` which will only have 1 entry unless a header has multiple values:

```java
Response response = // ...
Map<String, List<String>> headers = response.headers();
```

Since *Content-Type* and *Content-Length* are commonly used response headers, there's convenience methods
to get these values:

```java
Response response = // ...
String contentType = response.contentType();
int contentLength = response.contentLength();
```

### Bodies

The above examples all use `asString()` to save response content as a `String`. There are many other
formats that responses can be converted/saved to:

```java
Response response = // ...

byte[] responseRawData = response.asBytes();

// Converts asBytes() to a UTF-8 encoded String.
String responseString = response.asString();

// If you set this to a TextView, it will display HTML formatting
Spanned responseHtml = response.asHtml();

// Cached in the Response object, using this method multiples will reference the same JSONObject.
// This allows your app to not re-parse the JSON if it's used multiple times.
JSONObject responseJsonObject = response.asJsonObject();

// Cached in the Response object, using this method multiples will reference the same JSONArray.
// This allows your app to not re-parse the JSON if it's used multiple times.
JSONArray responseJsonArray = response.asJsonArray();

// Don't forget to recycle!
// Once you use this method once, the resulting Bitmap is cached in the Response object,
// Meaning asBitmap() will always return the same Bitmap from any reference to this response.
Bitmap responseImage = response.asBitmap();

// Save the response content to a File of your choosing
response.asFile(new File("/sdcard/Download.extension"));

// Returns String, Spanned (for HTML), JSONObject, JSONArray, Bitmap, or byte[]
// based on the Content-Type header.
Object suggested = response.asSuggested();
```

------

# Error Handling

The `BridgeException` class is used throughout the library and acts as a single exception provider.
This helps avoid the need for different exception classes, or very unspecific Exceptions.

If you wanted, you could just display errors to the user using `BridgeException#getMessage()`. However,
`BridgeException` lets you know exactly what happened before the user sees anything.

---

The `BridgeException#reason()` method returns one of a set of constants that indicate why the exception
was thrown. If the Exception is for a request, you can retrieve the `Request` with `BridgeException#request()`. 
If the Exception is for a response, you can retrieve the `Response` with `BridgeException#response()`.

```java
BridgeException e = // ...
switch (e.reason()) {
    case BridgeException.REASON_REQUEST_CANCELLED: {
        Request request = e.request();
        // Used in BridgeExceptions passed to async request callbacks
        // when the associated request was cancelled.
        break;
    }
    case BridgeException.REASON_REQUEST_TIMEOUT: {
        Request request = e.request();
        // The request timed out (self explanatory obviously)
        break;
    }
    case BridgeException.REASON_REQUEST_FAILED: {
        Request request = e.request();
        // Thrown when a general networking error occurs during a request,
        // not including timeouts.
        break;
    }
    case BridgeException.REASON_RESPONSE_UNSUCCESSFUL: {
        Response response = e.response();
        // Thrown by throwIfNotSuccess(), when you explicitly want an
        // Exception be thrown if the status code was unsuccessful.
        break;
    }
    case BridgeException.REASON_RESPONSE_UNPARSEABLE: {
        Response response = e.response();
        // Thrown by the response conversion methods (e.g. asJsonObject())
        // When the response content can't be successfully returned in the
        // requested format. E.g. a JSON error.
        break;
    }
    case BridgeException.REASON_RESPONSE_IOERROR: {
        Response response = e.response();
        // Thrown by the asFile() response converter when the library
        // is unable to save the content to a file.
        break;
    }
    case BridgeException.REASON_RESPONSE_VALIDATOR_FALSE:
    case BridgeException.REASON_RESPONSE_VALIDATOR_ERROR:
        String validatorId = e.validatorId();
        // Discussed in the Validators section
        break;
}
```

**Note**: you do not need to handle all of these cases everywhere a `BridgeException` is thrown. The comments
within the above example code indicate where those reasons are generally used.

------

# Async Requests, Duplicate Avoidance, and Progress Callbacks

### Example

Here's a basic example of an asynchronous request:

```java
Bridge.client()
    .get("http://www.google.com")
    .request(new Callback() {
        @Override
        public void response(Request request, Response response, BridgeException e) {
            if (e != null) {
                // See the 'Error Handling' section for information on how to process BridgeExceptions
                int reason = e.reason();
            } else {
                String content = response.asString();
            }
        }
    });
```

There's two major advantages to using async requests:

1. Threads are not blocked. You can execute this code on UI thread (e.g. in an `Activity`) without freezing or errors.
2. Duplicate avoidance (discussed below).

**Note**: You can replace `get()` with `post()`, `put()` or `delete()` too.

Like synchronous requests, you can use `throwIfNotSuccess` to receive a `BridgeException` with the
reason `REASON_RESPONSE_UNSUCCESSFUL` if the status code is not successful:

```java
Bridge.client()
    .get("http://www.google.com")
    .throwIfNotSuccess()
    .request(new Callback() {
        @Override
        public void response(Request request, Response response, BridgeException e) {
            if (e != null) {
                // See the 'Error Handling' section for information on how to process BridgeExceptions
                int reason = e.reason();
            } else {
                String content = response.asString();
            }
        }
    });
```

### Duplicate Avoidance

Duplicate avoidance is a feature in this library that allows you to avoid making multiple requests to
the same URL at the same time. For an example, if you were to do this...

```java
Bridge.client()
    .get("http://www.google.com")
    .request(new Callback() {
        @Override
        public void response(Request request, Response response, BridgeException e) {
            if (e != null) {
                // See the 'Error Handling' section for information on how to process BridgeExceptions
                int reason = e.reason();
            } else {
                // Use the Response object
            }
        }
    });

Bridge.client()
    .get("http://www.google.com")
    .request(new Callback() {
        @Override
        public void response(Request request, Response response, BridgeException e) {
            if (e != null) {
                // See the 'Error Handling' section for information on how to process BridgeExceptions
                int reason = e.reason();
            } else {
                // Use the Response object
            }
        }
    });
```

...Google would only be contacted once by the library. When that single request is complete, both callbacks
would be called at the same time with the same response data.

This lets you be very efficient on bandwidth and resource usage. If this library was being used to load images
into `ImageView`'s, you could display 100 `ImageView`'s in a list, make a single request, and immediately populate
all 100 `ImageView`'s with the same image at the same time. Check out the sample project to see this in action.

### Download Progress Callbacks

The `Callback` class has an optional `progress(Request, int, int, int)` method that can be overridden to receive
progress updates for response downloading. `current` is how many bytes have been downloaded, `total` is how many
bytes are available to be downloaded, and `percent` is the *current/total ratio times 100*.

```java
Bridge.client()
    .get("http://someurl/bigfile.extension")
    .request(new Callback() {
        @Override
        public void response(Request request, Response response, BridgeException e) {
            if (e != null || !response.isSuccess()) {
                // See the 'Error Handling' section for information on how to process BridgeExceptions
                int reason = e.reason();
            } else {
                // Use the Response object
            }
        }

        @Override
        public void progress(Request request, int current, int total, int percent) {
            // Progress updates
        }
    });
```

**Note**: progress callbacks are only called if the library is able to determinate the size of the
content being downloaded. Generally, this means the requested endpoint needs to return a `Content-Length`
header.

*Upload progress callbacks were discussed in [Upload Progress](https://github.com/afollestad/bridge#upload-progress) section.*

------

# Request Cancellation

### Cancelling Individual Requests

This library allows you easily cancel requests:

```java
Request request = Bridge.client()
    .get("http://www.google.com")
    .request(new Callback() {
        @Override
        public void response(Request request, Response response, BridgeException e) {
            if (e != null) {
                // See the 'Error Handling' section for information on how to process BridgeExceptions
                int reason = e.reason();
            } else {
                // Use the Response
            }
        }
    });

request.cancel();
```

When a request is cancelled, the `BridgeException` will *not* be null (it will say the request was cancelled),
and `BridgeException#isCancelled()` will return true.

### Cancelling Multiple Requests

The `Bridge` singleton allows you to cancel managed **async** requests.

------

###### All Active

This code will cancel all active requests, regardless of method or URL:

```java
Bridge.client()
    .cancelAll();
```

------

###### Method, URL/Regex

The `cancelAll(Method, String)` allows you to cancel all active requests that match an HTTP method
*and* a URL or regular expression pattern.

This will cancel all GET requests to any URL starting with http:// and ending with `.png`:

```java
Bridge.client()
    .cancelAll(Method.GET, "http://.*\\.png");
```

`.*` is a wildcard in regular expressions, `\\` escapes the period to make it literal.

If you want to cancel all requests to a specific URL, you can use `Pattern.quote()` to specify a regex
that matches literal text:

```java
Bridge.client()
    .cancelAll(Method.GET, Pattern.quote("http://www.android.com/media/android_vector.jpg"));
```

------

###### Tags

When making a request, you can tag it with a value:

```java
Bridge.client()
    .get("http://www.google.com")
    .tag("Hello!")
    .request(new Callback() {
        @Override
        public void response(Request request, Response response, BridgeException e) {
            if (e != null) {
                // See the 'Error Handling' section for information on how to process BridgeExceptions
                int reason = e.reason();
            } else {
                // Use the Response
            }
        }
    });
```

By "a value", I mean literally any type of Object. It could be a `String`, `int`, `boolean`, etc.

You can cancel all requests marked with a specific tag value:

```java
// Add a second parameter with a value of true to cancel un-cancellable requests
Bridge.client()
    .cancelAll("Hello!");
```

### Preventing Cancellation

There are certain situations in which you wouldn't want to allow a request to be cancelled. For an example,
your app may make calls to `Bridge.client().cancelAll()` when an `Activity` pauses; that way, all requests
that were active in that screen are cancelled. However, there may be a `Service` in your app that's making requests
in the background that you would want to maintain. You can make those requests non-cancellable:

```java
Bridge.client()
    .get("http://www.google.com")
    .cancellable(false)
    .request(new Callback() {
        @Override
        public void response(Request request, Response response, BridgeException e) {
            if (e != null) {
                // See the 'Error Handling' section for information on how to process BridgeExceptions
                int reason = e.reason();
            } else {
                // Use the Response
            }
        }
    });
```

If you tried to make a call to `cancel()` on this `Request`, an `IllegalStateException` would be thrown.
If you really want to cancel an un-cancellable request (`Request.isCancellable()` returns true), you
can force it to be cancelled with `cancel(true)`.

Un-cancellable requests will be ignored by `Bridge.cancelAll()` and the other variants of that method,
unless you pass `true` for the `force` parameter.

------

# Validators

Validators allow you to provide consistent checking that certain conditions are true for a response.

Here's a quick example:

```java
ResponseValidator validator = new ResponseValidator() {
    @Override
    public boolean validate(@NonNull Response response) throws Exception {
        JSONObject json = response.asJsonObject();
        return json.getBoolean("success");
    }

    @NonNull
    @Override
    public String id() {
        return "custom-validator";
    }
};
try {
    JSONObject response = Bridge.client()
        .get("http://www.someurl.com/api/test")
        .validators(validator)
        .asJsonObject();
} catch (BridgeException e) {
    if (e.reason() == BridgeException.REASON_RESPONSE_VALIDATOR_FALSE) {
        String validatorId = e.validatorId();
        // Validator returned false
    } else if (e.reason() == BridgeException.REASON_RESPONSE_VALIDATOR_ERROR) {
        String validatorId = e.validatorId();
        String errorMessage = e.getMessage();
        // Validator threw an error
    }
}
```

The validator is passed before the request returns. Basically, the validator will check if a boolean field
in the response JSON called `success` is equal to true. If you had an API on a server that returned true
or false for this value, you could automatically check if it's true for every request with a single
validator.

You can even use multiple validators for a single request:

```java
ResponseValidator validatorOne = // ...
ResponseValidator validatorTwo = // ...

try {
    JSONObject response = Bridge.client()
        .get("http://www.someurl.com/api/test")
        .validators(validatorOne, validatorTwo)
        .asJsonObject();
} catch (BridgeException e) {
    if (e.reason() == BridgeException.REASON_RESPONSE_VALIDATOR_FALSE) {
        String validatorId = e.validatorId();
        // Validator returned false
    } else if (e.reason() == BridgeException.REASON_RESPONSE_VALIDATOR_ERROR) {
        String validatorId = e.validatorId();
        String errorMessage = e.getMessage();
        // Validator threw an error
    }
}
```

**Note**: validators work with async requests too!

**Note:** you can apply validators to every request in your application with global configuration,
which is discussed in the next section.

------

# Global Configuration

Bridge allows you configure various functions globally.

### Host

You can set a host that is used as the base URL for every request.

```java
Bridge.client().config()
    .host("http://www.google.com");
```

With Google's homepage set as the host, the code below would request `http://www.google.com/search?q=Hello`:

```java
Bridge.client()
    .get("/search?q=%s", "Hello")
    .asString();
```

Basically, the URL you pass with each request is appended to the end of the host. If you were to pass a full
URL (beginning with *HTTP*) in `get()` above, it would skip using the host for just that request.

### Default Headers

Default headers are headers that are automatically applied to every request. You don't have to do it
yourself with every request in your app.

```java
Bridge.client().config()
    .defaultHeader("User-Agent", "Bridge Sample Code")
    .defaultHeader("Content-Type", "application/json")
    .defaultHeader("Via", "My App");
```

Every request, regardless of the method, will include those headers. You can override them at the
individual request level by setting the header as you normally would.

### Timeouts

You can configure how long the library will wait until timing out, either for connections or reading:

```java
Bridge.client().config()
    .connectTimeout(10000)
    .readTimeout(15000);
```

------

You can set timeouts at the request level too:

```java
Bridge.client()
    .get("http://someurl.com/bigVideo.mp4")
    .connectTimeout(10000)
    .readTimeout(15000)
    .asFile(new File("/sdcard/Download/bigVideo.mp4"));
```

### Buffer Size

The default buffer size is *1024 * 4* (4096). Basically, when you download a webpage or file, the
buffer size is how big the byte array is with each pass. A large buffer size will create a larger
byte array, which can affect memory usage, but it also increases the pace in which the content is downloaded.

The buffer size can easily be configured:

```java
Bridge.client().config()
    .bufferSize(1024 * 10);
```

Just remember to be careful with how much memory you consume, and test on various devices.

------

You can set the buffer size at the request level too:

```java
Bridge.client()
    .get("http://someurl.com/bigVideo.mp4")
    .bufferSize(1024 * 10)
    .asFile(new File("/sdcard/Download/bigVideo.mp4"));
```

**Note**: the buffer size is used in a few other places, such as pre-built `Pipe`'s (`Pipe#forUri`, `Pipe#forStream`, etc.).

### Logging

By default, logging is disabled. You can enable logging to see what the library is doing in your Logcat:

```java
Bridge.client().config()
    .logging(true);
```

### Validators

Validators for individual requests were shown above. You can apply validators to every request
in your application:

```java
Bridge.client().config()
    .validators(new ResponseValidator() {
        @Override
        public boolean validate(@NonNull Response response) throws Exception {
            JSONObject json = response.asJsonObject();
            return json.getBoolean("success");
        }

        @NonNull
        @Override
        public String id() {
            return "custom-validator";
        }
    });
```

**Note**: you can pass multiple validators into the `validators()` method just like the individual request
version.

------

# Cleanup

When you're done with Bridge (e.g. your app is terminating), you *should* call the cleanup method to
avoid any memory leaks. Your app would be fine without this, but this is good practice and it helps speed
up Java's garbage collection.

```java
Bridge.cleanup();
```

**Note**: Calling this method will also cancel all active requests for you.<|MERGE_RESOLUTION|>--- conflicted
+++ resolved
@@ -17,11 +17,7 @@
 
 ```gradle
 dependencies {
-<<<<<<< HEAD
-    compile 'com.github.afollestad:bridge:1.6.2'
-=======
     compile 'com.afollestad:bridge:1.6.4'
->>>>>>> ccd8f3c2
 }
 ```
 
